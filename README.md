--- conflicted
+++ resolved
@@ -5,82 +5,11 @@
 This list of short golang code tips & trics will help keep collected knowledge in one place. Do not hesitate to pull request new ones, just add new tip on top of list with title, date, description and code, please see tips as a reference.
 
 
-<<<<<<< HEAD
-## #11 - Websocket over HTTP2
-> 2016-08-02 by [@beyondns](https://github.com/beyondns)
-
-In go 1.6 HTTP2 is supported out of the box with http.ListenAndServeTLS and can be used with websockets. Just use wss connection. 
-
-```go
-
-func WSServer(ws *websocket.Conn) {
-	var err error
-	for {
-		var reply string
-
-		if err = websocket.Message.Receive(ws, &reply); err != nil {
-			fmt.Println("Can't receive")
-			break
-		}
-
-		fmt.Println("Received back from client: " + reply)
-
-		msg := "Received:  " + reply
-		fmt.Println("Sending to client: " + msg)
-
-		if err = websocket.Message.Send(ws, msg); err != nil {
-			fmt.Println("Can't send")
-			break
-		}
-	}
-}
-
-func main() {
-	http.Handle("/ws", websocket.Handler(WSServer))
-	http.Handle("/", http.FileServer(http.Dir(".")))
-	err := http.ListenAndServeTLS(":8000", "srv.cert", "srv.key", nil)
-	if err != nil {
-		log.Fatal(err)
-	}
-}
-```
-
-JS Client
-
-```js
-<script type="text/javascript">
-    function WebSocketTest() {
-        if ("WebSocket" in window) {
-            console.log("WebSocket is supported by your Browser!");
-
-            var ws = new WebSocket("wss://localhost:8000/ws");
-
-            ws.onopen = function() {
-                ws.send("Message from client");
-                console.log("Message is sent...");
-            };
-
-            ws.onmessage = function(evt) {
-                console.log("Message is received...", evt.data);
-            };
-
-            ws.onclose = function() {
-                console.log("Connection is closed...");
-            };
-        } else {
-            console.log("WebSocket NOT supported by your Browser!");
-        }
-    }
-</script>
-```
-
-* [websocket](golang.org/x/net/websocket)
-
-=======
-## #xx - JSON with unknown structure
+
+## #12 - JSON with unknown structure
 > 2016-08-02 by [@papercompute](https://github.com/papercompute)
 
-Parse JSON with unknown structure
+Parse JSON with unknown structure, just pass map[string]interface{} to json.Unmarshal
 
 ```go
 func ProcessJSON(s string) map[string]interface{} {
@@ -146,7 +75,76 @@
 }
 ```
 
->>>>>>> 46ccc889
+## #11 - Websocket over HTTP2
+> 2016-08-02 by [@beyondns](https://github.com/beyondns)
+
+In go 1.6 HTTP2 is supported out of the box with http.ListenAndServeTLS and can be used with websockets. Just use wss connection. 
+
+```go
+
+func WSServer(ws *websocket.Conn) {
+	var err error
+	for {
+		var reply string
+
+		if err = websocket.Message.Receive(ws, &reply); err != nil {
+			fmt.Println("Can't receive")
+			break
+		}
+
+		fmt.Println("Received back from client: " + reply)
+
+		msg := "Received:  " + reply
+		fmt.Println("Sending to client: " + msg)
+
+		if err = websocket.Message.Send(ws, msg); err != nil {
+			fmt.Println("Can't send")
+			break
+		}
+	}
+}
+
+func main() {
+	http.Handle("/ws", websocket.Handler(WSServer))
+	http.Handle("/", http.FileServer(http.Dir(".")))
+	err := http.ListenAndServeTLS(":8000", "srv.cert", "srv.key", nil)
+	if err != nil {
+		log.Fatal(err)
+	}
+}
+```
+
+JS Client
+
+```js
+<script type="text/javascript">
+    function WebSocketTest() {
+        if ("WebSocket" in window) {
+            console.log("WebSocket is supported by your Browser!");
+
+            var ws = new WebSocket("wss://localhost:8000/ws");
+
+            ws.onopen = function() {
+                ws.send("Message from client");
+                console.log("Message is sent...");
+            };
+
+            ws.onmessage = function(evt) {
+                console.log("Message is received...", evt.data);
+            };
+
+            ws.onclose = function() {
+                console.log("Connection is closed...");
+            };
+        } else {
+            console.log("WebSocket NOT supported by your Browser!");
+        }
+    }
+</script>
+```
+
+* [websocket](golang.org/x/net/websocket)
+
 
 ## #10 - HTTP2
 > 2016-07-02 by [@beyondns](https://github.com/beyondns)
@@ -646,7 +644,7 @@
 * [go-slices-usage-and-internals](https://blog.golang.org/go-slices-usage-and-internals)
 * [SliceTricks](https://github.com/golang/go/wiki/SliceTricks)
 
-### General Golanf links
+### General Golang links
 * [50 Shades of Go: Traps, Gotchas, and Common Mistakes for New Golang Devs](http://devs.cloudimmunity.com/gotchas-and-common-mistakes-in-go-golang/)
 
 ### Inspired by
